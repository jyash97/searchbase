--- conflicted
+++ resolved
@@ -862,12 +862,9 @@
     prevValue: any,
     nextValue: any
   ): void {
-<<<<<<< HEAD
     //Trigger mic events
     if (key === 'micStatus' && this.onMicStatusChange)
       this.onMicStatusChange(prevValue, nextValue);
-=======
->>>>>>> b74ae255
     // Trigger events
     if (key === 'value' && this.onValueChange) {
       this.onValueChange(prevValue, nextValue);
